name: Rust

on:
  push:
    branches:
      - main
  pull_request:

# see https://matklad.github.io/2021/09/04/fast-rust-builds.html
env:
  CARGO_TERM_COLOR: always
  CARGO_INCREMENTAL: 0
  CARGO_NET_RETRY: 10
  CI: 1
  RUST_BACKTRACE: short
  RUSTFLAGS: "-W rust-2021-compatibility"
  RUSTUP_MAX_RETRIES: 10

# TODO: Add -D warnings when that's clean on Windows.

jobs:
  tests:
    runs-on: ${{ matrix.os }}
    strategy:
      fail-fast: true
      matrix:
        os: [ubuntu-latest, windows-latest, macOS-latest]
        features: ["", "s3"]
        version: [stable, nightly, "1.73"]

    steps:
      - uses: actions/checkout@v3
      - uses: dtolnay/rust-toolchain@master
        with:
          toolchain: ${{ matrix.version }}
          components: rustfmt
      - uses: Swatinem/rust-cache@v2
        with:
          key: ${{ matrix.features }}
      - name: Show version
        run: |
          rustup show
          cargo --version
          rustc --version
      - name: Build
        run:
          cargo build --all-targets --no-default-features --features=${{
          matrix.features }}
      - name: Test
        run:
          cargo test --no-default-features --features=${{ matrix.features }} --
          --include-ignored
      # Clippy and rustfmt are excellent tools but are turned off here because it's too
      # easy for PRs to fail due to irrelevant changes including Clippy flagging problems
      # that it did not notice before.
      # - name: clippy
      #   run: cargo clippy --all-targets -- -d clippy::all
      # - name: rustfmt
      #   run: cargo fmt --all -- --check

  cargo-mutants:
    runs-on: ubuntu-latest
<<<<<<< HEAD
    # Don't run expensive mutant tests until we know the build is clean, and recently
    # touched code is clean.
    needs: [pr-mutants]
=======
    # Don't run expensive mutant tests until we know the build is clean.
    strategy:
      matrix:
        shard: [0, 1, 2, 3, 4, 5, 6, 7]
    needs: [tests, pr-mutants]
>>>>>>> 66cad5f3
    steps:
      - name: Checkout
        uses: actions/checkout@v3
      - uses: taiki-e/install-action@v2
        name: Install cargo-mutants using install-action
        with:
          tool: cargo-mutants
      - uses: dtolnay/rust-toolchain@master
        with:
          toolchain: stable
          components: rustfmt
      - name: Run mutant tests
        # Can't use --all-features here because BLAKE2 SIMD needs unstable...
        # Don't use the S3 features because they require AWS credentials for realistic
        # testing.
        run: >
          cargo mutants --no-shuffle -vV --cargo-arg --no-default-features
          --shard ${{ matrix.shard }}/8
      - name: Archive results
        uses: actions/upload-artifact@v3
        if: always()
        with:
          name: mutation-report
          path: mutants.out

  pr-mutants:
    runs-on: ubuntu-latest
    if: github.event_name == 'pull_request'
    steps:
      - uses: actions/checkout@v3
        with:
          fetch-depth: 0
      - name: Relative diff
        run: |
          git branch -av
          git diff origin/${{ github.base_ref }}.. | tee git.diff
      - uses: dtolnay/rust-toolchain@master
        with:
          toolchain: beta
      - uses: Swatinem/rust-cache@v2
      - uses: taiki-e/install-action@v2
        name: Install cargo-mutants using install-action
        with:
<<<<<<< HEAD
          tool: cargo-mutants
      - name: Mutants
        run: |
=======
          crate: cargo-mutants
      - name: cargo-mutants
        run: >
>>>>>>> 66cad5f3
          cargo mutants --no-shuffle -vV --in-diff git.diff
      - name: Archive mutants.out
        uses: actions/upload-artifact@v3
        if: always()
        with:
          name: mutants-incremental.out
          path: mutants.out<|MERGE_RESOLUTION|>--- conflicted
+++ resolved
@@ -60,17 +60,13 @@
 
   cargo-mutants:
     runs-on: ubuntu-latest
-<<<<<<< HEAD
     # Don't run expensive mutant tests until we know the build is clean, and recently
     # touched code is clean.
     needs: [pr-mutants]
-=======
     # Don't run expensive mutant tests until we know the build is clean.
     strategy:
       matrix:
         shard: [0, 1, 2, 3, 4, 5, 6, 7]
-    needs: [tests, pr-mutants]
->>>>>>> 66cad5f3
     steps:
       - name: Checkout
         uses: actions/checkout@v3
@@ -114,15 +110,9 @@
       - uses: taiki-e/install-action@v2
         name: Install cargo-mutants using install-action
         with:
-<<<<<<< HEAD
           tool: cargo-mutants
-      - name: Mutants
-        run: |
-=======
-          crate: cargo-mutants
-      - name: cargo-mutants
+      - name: Mutants in diff
         run: >
->>>>>>> 66cad5f3
           cargo mutants --no-shuffle -vV --in-diff git.diff
       - name: Archive mutants.out
         uses: actions/upload-artifact@v3
