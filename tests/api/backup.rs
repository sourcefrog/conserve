--- conflicted
+++ resolved
@@ -214,7 +214,7 @@
     let large_content = vec![b'a'; 4 << 20];
     tf.create_file_with_contents("large", &large_content);
 
-<<<<<<< HEAD
+    let monitor = CollectMonitor::arc();
     let backup_stats = backup(
         &af,
         tf.path(),
@@ -222,13 +222,9 @@
             max_block_size: 1 << 20,
             ..Default::default()
         },
+        monitor.clone(),
     )
     .expect("backup");
-=======
-    let monitor = CollectMonitor::arc();
-    let backup_stats =
-        backup(&af, tf.path(), &BackupOptions::default(), monitor.clone()).expect("backup");
->>>>>>> 187e4c22
     assert_eq!(backup_stats.new_files, 1);
     // First 1MB should be new; remainder should be deduplicated.
     assert_eq!(backup_stats.uncompressed_bytes, 1 << 20);
@@ -513,29 +509,16 @@
             format!("something about {i}").as_bytes(),
         );
     }
-<<<<<<< HEAD
     let backup_options = BackupOptions {
         max_entries_per_hunk: 1000,
         ..Default::default()
     };
-    let stats = backup(&af, srcdir.path(), &backup_options).expect("backup");
-    assert_eq!(
-        stats.index_builder_stats.index_hunks, 2,
-        "expect exactly index 2 hunks"
-=======
-    let monitor = CollectMonitor::arc();
-    let stats = backup(
-        &af,
-        srcdir.path(),
-        &BackupOptions::default(),
-        monitor.clone(),
-    )
-    .expect("backup");
+    let monitor = CollectMonitor::arc();
+    let stats = backup(&af, srcdir.path(), &backup_options, monitor.clone()).expect("backup");
     assert_eq!(
         monitor.get_counter(Counter::IndexWrites),
         2,
         "expect exactly 2 hunks"
->>>>>>> 187e4c22
     );
     assert_eq!(stats.files, 1999);
     assert_eq!(stats.directories, 1);
@@ -578,23 +561,13 @@
             srcdir.create_file(&name);
         }
     }
-<<<<<<< HEAD
     let backup_options = BackupOptions {
         max_entries_per_hunk: 1000,
         small_file_cap: 100_000,
         ..Default::default()
     };
-    let stats = backup(&af, srcdir.path(), &backup_options).expect("backup");
-=======
-    let monitor = CollectMonitor::arc();
-    let stats = backup(
-        &af,
-        srcdir.path(),
-        &BackupOptions::default(),
-        monitor.clone(),
-    )
-    .expect("backup");
->>>>>>> 187e4c22
+    let monitor = CollectMonitor::arc();
+    let stats = backup(&af, srcdir.path(), &backup_options, monitor.clone()).expect("backup");
     assert_eq!(
         monitor.get_counter(Counter::IndexWrites),
         2,
