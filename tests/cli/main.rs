--- conflicted
+++ resolved
@@ -28,12 +28,7 @@
 mod delete;
 mod diff;
 mod exclude;
-<<<<<<< HEAD
 mod trace;
-#[cfg(unix)]
-mod unix_permissions;
-=======
->>>>>>> ef4f42d4
 mod validate;
 mod versions;
 
