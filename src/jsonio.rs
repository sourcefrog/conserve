// Conserve backup system.
// Copyright 2015, 2016, 2018, 2020 Martin Pool.

//! Read and write JSON files.

use std::io::prelude::*;
use std::path::Path;

<<<<<<< HEAD
use snafu::ResultExt;

use crate::io::AtomicFile;
use crate::*;
=======
use crate::errors::Error;
use crate::io::AtomicFile;
use crate::Result;
>>>>>>> 6de1a76b

pub fn write_json_metadata_file<T: serde::Serialize>(path: &Path, obj: &T) -> Result<()> {
    let mut s: String = serde_json::to_string(&obj).map_err(|source| Error::SerializeJson {
        path: path.to_owned(),
        source,
    })?;
    s.push('\n');
    AtomicFile::new(path)
        .and_then(|mut af| {
            af.write_all(s.as_bytes())?;
            af.close()
        })
        .map_err(|source| Error::WriteMetadata {
            path: path.to_owned(),
            source,
        })
}

pub fn read_json_metadata_file<T: serde::de::DeserializeOwned>(path: &Path) -> Result<T> {
    let buf = std::fs::read_to_string(&path).map_err(|source| Error::ReadMetadata {
        path: path.to_owned(),
        source,
    })?;
    serde_json::from_str(&buf).map_err(|source| Error::DeserializeJson {
        source,
        path: path.to_owned(),
    })
}

#[cfg(test)]
mod tests {
    use serde::{Deserialize, Serialize};

    use super::*;
    use crate::test_fixtures::TreeFixture;

    #[derive(Debug, Eq, PartialEq, Serialize, Deserialize)]
    pub struct TestContents {
        pub id: u64,
        pub weather: String,
    }

    #[test]
    pub fn read_write_json() {
        let tree = TreeFixture::new();
        let entry = TestContents {
            id: 42,
            weather: "cold".to_string(),
        };
        let p = tree.path().join("test.json");
        write_json_metadata_file(&p, &entry).unwrap();
        let r: TestContents = read_json_metadata_file(&p).unwrap();
        assert_eq!(r, entry);
    }
}<|MERGE_RESOLUTION|>--- conflicted
+++ resolved
@@ -6,16 +6,9 @@
 use std::io::prelude::*;
 use std::path::Path;
 
-<<<<<<< HEAD
-use snafu::ResultExt;
-
-use crate::io::AtomicFile;
-use crate::*;
-=======
 use crate::errors::Error;
 use crate::io::AtomicFile;
 use crate::Result;
->>>>>>> 6de1a76b
 
 pub fn write_json_metadata_file<T: serde::Serialize>(path: &Path, obj: &T) -> Result<()> {
     let mut s: String = serde_json::to_string(&obj).map_err(|source| Error::SerializeJson {
