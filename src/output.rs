// Conserve backup system.
// Copyright 2018, 2020 Martin Pool.

//! Text output formats for structured data.
//!
//! These are objects that accept iterators of different types of content, and write it to a
//! file (typically stdout).

<<<<<<< HEAD
use snafu::ResultExt;
=======
use super::*;
>>>>>>> 6de1a76b

use chrono::Local;

use crate::*;

/// Show something about an archive.
pub trait ShowArchive {
    fn show_archive(&self, _: &Archive) -> Result<()>;
}

#[derive(Debug, Default)]
pub struct ShortVersionList {}

impl ShowArchive for ShortVersionList {
    fn show_archive(&self, archive: &Archive) -> Result<()> {
        for band_id in archive.list_bands()? {
            ui::println(&format!("{}", band_id));
        }
        Ok(())
    }
}

#[derive(Debug, Default)]
pub struct VerboseVersionList {
    show_sizes: bool,
}

impl VerboseVersionList {
    // Control whether to show the size of version disk usage.
    //
    // Setting this requires walking the band directories which takes some extra time.
    pub fn show_sizes(self, show_sizes: bool) -> VerboseVersionList {
        VerboseVersionList { show_sizes }
    }
}

impl ShowArchive for VerboseVersionList {
    fn show_archive(&self, archive: &Archive) -> Result<()> {
        for band_id in archive.list_bands()? {
            let band = match Band::open(&archive, &band_id) {
                Ok(band) => band,
                Err(e) => {
                    ui::problem(&format!("Failed to open band {:?}: {:?}", band_id, e));
                    continue;
                }
            };
            let info = match band.get_info() {
                Ok(info) => info,
                Err(e) => {
                    ui::problem(&format!("Failed to read band tail {:?}: {:?}", band_id, e));
                    continue;
                }
            };
            let is_complete_str = if info.is_closed {
                "complete"
            } else {
                "incomplete"
            };
            let start_time_str = info
                .start_time
                .with_timezone(&Local)
                .format(crate::TIMESTAMP_FORMAT);
            let duration_str = info
                .end_time
                .and_then(|et| (et - info.start_time).to_std().ok())
                .map(crate::ui::duration_to_hms)
                .unwrap_or_default();
            if self.show_sizes {
                let tree_mb = crate::misc::bytes_to_human_mb(
                    StoredTree::open_incomplete_version(archive, &band.id())?
                        .size()?
                        .file_bytes,
                );
                ui::println(&format!(
                    "{:<20} {:<10} {} {:>8} {:>14}",
                    band_id, is_complete_str, start_time_str, duration_str, tree_mb,
                ));
            } else {
                ui::println(&format!(
                    "{:<20} {:<10} {} {:>8}",
                    band_id, is_complete_str, start_time_str, duration_str,
                ));
            }
        }
        Ok(())
    }
}

#[derive(Debug)]
pub struct IndexDump<'a> {
    band: &'a Band,
}

impl<'a> IndexDump<'a> {
    pub fn new(band: &'a Band) -> Self {
        Self { band }
    }
}

impl<'a> ShowArchive for IndexDump<'a> {
    fn show_archive(&self, _archive: &Archive) -> Result<()> {
        let index_entries = self.band.iter_entries()?.collect::<Vec<IndexEntry>>();
        let output = serde_json::to_string_pretty(&index_entries).map_err(|source| {
            Error::SerializeIndex {
                path: "-".into(),
                source,
            }
        })?;
        ui::println(&output);
        Ok(())
    }
}<|MERGE_RESOLUTION|>--- conflicted
+++ resolved
@@ -5,12 +5,6 @@
 //!
 //! These are objects that accept iterators of different types of content, and write it to a
 //! file (typically stdout).
-
-<<<<<<< HEAD
-use snafu::ResultExt;
-=======
-use super::*;
->>>>>>> 6de1a76b
 
 use chrono::Local;
 
