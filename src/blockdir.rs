// Conserve backup system.
// Copyright 2015-2023 Martin Pool.

// This program is free software; you can redistribute it and/or modify
// it under the terms of the GNU General Public License as published by
// the Free Software Foundation; either version 2 of the License, or
// (at your option) any later version.
//
// This program is distributed in the hope that it will be useful,
// but WITHOUT ANY WARRANTY; without even the implied warranty of
// MERCHANTABILITY or FITNESS FOR A PARTICULAR PURPOSE.  See the
// GNU General Public License for more details.

//! File contents are stored in data blocks.
//!
//! Data blocks are stored compressed, and identified by the hash of their uncompressed
//! contents.
//!
//! The contents of a file is identified by an Address, which says which block holds the data,
//! and which range of uncompressed bytes.
//!
//! The structure is: archive > blockdir > subdir > file.

use std::collections::{HashMap, HashSet};
use std::convert::TryInto;
use std::path::Path;
use std::sync::atomic::{AtomicU64, AtomicUsize, Ordering};
use std::sync::Arc;
use std::time::Instant;

use ::metrics::{counter, histogram, increment_counter};
use anyhow::{bail, Context};
use blake2_rfc::blake2b;
use blake2_rfc::blake2b::Blake2b;
use rayon::prelude::*;
use serde::{Deserialize, Serialize};
#[allow(unused_imports)]
use tracing::{debug, error, info, warn};

use crate::backup::BackupStats;
use crate::blockhash::BlockHash;
use crate::compress::snappy::{Compressor, Decompressor};
use crate::kind::Kind;
use crate::progress::{Bar, Progress};
use crate::stats::Sizes;
use crate::transport::local::LocalTransport;
use crate::transport::{DirEntry, ListDirNames, Transport};
use crate::*;

const BLOCKDIR_FILE_NAME_LEN: usize = crate::BLAKE_HASH_SIZE_BYTES * 2;

/// Take this many characters from the block hash to form the subdirectory name.
const SUBDIR_NAME_CHARS: usize = 3;

/// Points to some compressed data inside the block dir.
///
/// Identifiers are: which file contains it, at what (pre-compression) offset,
/// and what (pre-compression) length.
#[derive(Clone, Debug, PartialEq, Eq, Serialize, Deserialize)]
pub struct Address {
    /// Hash of the block storing this info.
    pub hash: BlockHash,

    /// Position in this block where data begins.
    #[serde(default)]
    #[serde(skip_serializing_if = "crate::misc::zero_u64")]
    pub start: u64,

    /// Length of this block to be used.
    pub len: u64,
}

/// A readable, writable directory within a band holding data blocks.
#[derive(Clone, Debug)]
pub struct BlockDir {
    transport: Arc<dyn Transport>,
}

/// Returns the transport-relative subdirectory name.
fn subdir_relpath(block_hash: &str) -> &str {
    &block_hash[..SUBDIR_NAME_CHARS]
}

/// Return the transport-relative file for a given hash.
fn block_relpath(hash: &BlockHash) -> String {
    let hash_hex = hash.to_string();
    format!("{}/{}", subdir_relpath(&hash_hex), hash_hex)
}

impl BlockDir {
    pub fn open_path(path: &Path) -> BlockDir {
        BlockDir::open(Box::new(LocalTransport::new(path)))
    }

    pub fn open(transport: Box<dyn Transport>) -> BlockDir {
        BlockDir {
            transport: Arc::from(transport),
        }
    }

    /// Create a BlockDir directory and return an object accessing it.
    pub fn create_path(path: &Path) -> anyhow::Result<BlockDir> {
        BlockDir::create(Box::new(LocalTransport::new(path)))
    }

<<<<<<< HEAD
    pub fn create(transport: Box<dyn Transport>) -> Result<BlockDir> {
        transport.create_dir("")?;
=======
    pub fn create(transport: Box<dyn Transport>) -> anyhow::Result<BlockDir> {
        transport
            .create_dir("")
            .context("Failed to create blockdir")?;
>>>>>>> fe375352
        Ok(BlockDir {
            transport: Arc::from(transport),
        })
    }

    /// Returns the number of compressed bytes.
    pub(crate) fn compress_and_store(
        &mut self,
        in_buf: &[u8],
        hash: &BlockHash,
    ) -> anyhow::Result<u64> {
        // TODO: Move this to a BlockWriter, which can hold a reusable buffer.
        let mut compressor = Compressor::new();
        let uncomp_len = in_buf.len() as u64;
        let compressed = compressor.compress(in_buf)?;
        let comp_len: u64 = compressed.len().try_into().unwrap();
        let hex_hash = hash.to_string();
        let relpath = block_relpath(hash);
        self.transport.create_dir(subdir_relpath(&hex_hash))?;
        increment_counter!("conserve.block.writes");
        counter!("conserve.block.write_uncompressed_bytes", uncomp_len);
        histogram!("conserve.block.write_uncompressed_bytes", uncomp_len as f64);
        counter!("conserve.block.write_compressed_bytes", comp_len);
        histogram!("conserve.block.write_compressed_bytes", comp_len as f64);
        self.transport
            .write_file(&relpath, compressed)
            .or_else(|err| {
                if err.kind() == transport::ErrorKind::AlreadyExists {
                    // Perhaps it was simultaneously created by another thread or process.
                    debug!("Unexpected late detection of existing block {hex_hash:?}");
                    Ok(())
                } else {
                    Err(err).with_context(|| format!("Failed to write block {hex_hash:?}"))
                }
            })?;
        Ok(comp_len)
    }

    pub(crate) fn store_or_deduplicate(
        &mut self,
        block_data: &[u8],
        stats: &mut BackupStats,
    ) -> anyhow::Result<BlockHash> {
        let hash = self.hash_bytes(block_data);
        let len = block_data.len() as u64;
        if self.contains(&hash)? {
            increment_counter!("conserve.block.matches");
            stats.deduplicated_blocks += 1;
            counter!("conserve.block.matched_bytes", len);
            stats.deduplicated_bytes += len;
        } else {
            let start = Instant::now();
            let comp_len = self.compress_and_store(block_data, &hash)?;
            histogram!("conserve.block.compress_and_store_seconds", start.elapsed());
            stats.written_blocks += 1;
            stats.uncompressed_bytes += block_data.len() as u64;
            stats.compressed_bytes += comp_len;
        }
        Ok(hash)
    }

    /// True if the named block is present in this directory.
    pub fn contains(&self, hash: &BlockHash) -> anyhow::Result<bool> {
        self.transport.is_file(&block_relpath(hash))
    }

    /// Returns the compressed on-disk size of a block.
    pub fn compressed_size(&self, hash: &BlockHash) -> anyhow::Result<u64> {
        Ok(self.transport.metadata(&block_relpath(hash))?.len)
    }

    /// Read back the contents of a block, as a byte array.
    ///
    /// To read a whole file, use StoredFile instead.
    pub fn get(&self, address: &Address) -> anyhow::Result<(Vec<u8>, Sizes)> {
        let (mut decompressed, sizes) = self.get_block_content(&address.hash)?;
        let len = address.len as usize;
        let start = address.start as usize;
        let actual_len = decompressed.len();
        if (start + len) > actual_len {
            bail!("Block {address:?} is only {actual_len} bytes long but address references range {start}..{end}",
                start = start,
                end = start + len);
        }
        if start != 0 {
            let trimmed = decompressed[start..(start + len)].to_owned();
            Ok((trimmed, sizes))
        } else {
            decompressed.truncate(len);
            Ok((decompressed, sizes))
        }
    }

    pub fn delete_block(&self, hash: &BlockHash) -> anyhow::Result<()> {
        self.transport
            .remove_file(&block_relpath(hash))
            .with_context(|| format!("Failed to delete block {hash}"))
    }

    /// Return an iterator of block subdirectories, in arbitrary order.
    ///
    /// Errors, other than failure to open the directory at all, are logged and discarded.
    fn subdirs(&self) -> Result<Vec<String>> {
        let ListDirNames { mut dirs, .. } = self.transport.list_dir_names("")?;
        dirs.retain(|dirname| {
            if dirname.len() == SUBDIR_NAME_CHARS {
                true
            } else {
                warn!("Unexpected subdirectory in blockdir: {dirname:?}");
                false
            }
        });
        Ok(dirs)
    }

    fn iter_block_dir_entries(&self) -> Result<impl Iterator<Item = DirEntry>> {
        let transport = self.transport.clone();
        Ok(self
            .subdirs()?
            .into_iter()
            .map(move |subdir_name| transport.iter_dir_entries(&subdir_name))
            .filter_map(|iter_or| {
                if let Err(ref err) = iter_or {
                    error!(%err, "Error listing block subdirectory");
                }
                iter_or.ok()
            })
            .flatten()
            .filter_map(|iter_or| {
                if let Err(ref err) = iter_or {
                    error!(%err, "Error listing block subdirectory");
                }
                iter_or.ok()
            })
            .filter(|DirEntry { name, kind, .. }| {
                *kind == Kind::File
                    && name.len() == BLOCKDIR_FILE_NAME_LEN
                    && !name.starts_with(TMP_PREFIX)
            }))
    }

    /// Return all the blocknames in the blockdir, in arbitrary order.
    pub fn block_names(&self) -> Result<impl Iterator<Item = BlockHash>> {
        // TODO: Report errors
        Ok(self
            .iter_block_dir_entries()?
            .filter_map(|de| de.name.parse().ok()))
    }

    /// Return all the blocknames in the blockdir, while showing progress.
    pub fn block_names_set(&self) -> Result<HashSet<BlockHash>> {
        // TODO: We could estimate time remaining by accounting for how
        // many prefixes are present and how many have been read.
        // TODO: Read prefixes in parallel.
        let bar = Bar::new();
        Ok(self
            .iter_block_dir_entries()?
            .filter_map(|de| de.name.parse().ok())
            .enumerate()
            .map(|(count, hash)| {
                bar.post(Progress::ListBlocks { count });
                hash
            })
            .collect())
    }

    /// Check format invariants of the BlockDir.
    ///
    /// Return a dict describing which blocks are present, and the length of their uncompressed
    /// data.
    pub fn validate(&self) -> Result<HashMap<BlockHash, usize>> {
        // TODO: In the top-level directory, no files or directories other than prefix
        // directories of the right length.
        // TODO: Test having a block with the right compression but the wrong contents.
        debug!("Start list blocks");
        let blocks = self.block_names_set()?;
        let total_blocks = blocks.len();
        debug!("Check {total_blocks} blocks");
        let blocks_done = AtomicUsize::new(0);
        let bytes_done = AtomicU64::new(0);
        let start = Instant::now();
        let task = Bar::new();
        let block_lens = blocks
            .into_par_iter()
            .flat_map(|hash| match self.get_block_content(&hash) {
                Ok((bytes, _sizes)) => {
                    let len = bytes.len();
                    let len64 = len as u64;
                    task.post(Progress::ValidateBlocks {
                        blocks_done: blocks_done.fetch_add(1, Ordering::Relaxed) + 1,
                        total_blocks,
                        bytes_done: bytes_done.fetch_add(len64, Ordering::Relaxed) + len64,
                        start,
                    });
                    Some((hash, len))
                }
                Err(err) => {
                    error!(%err, %hash, "Error reading block content");
                    None
                }
            })
            .collect();
        Ok(block_lens)
    }

    /// Return the entire contents of the block.
    ///
    /// Checks that the hash is correct with the contents.
    pub fn get_block_content(&self, hash: &BlockHash) -> anyhow::Result<(Vec<u8>, Sizes)> {
        // TODO: Reuse decompressor buffer.
        // TODO: Reuse read buffer.
        // TODO: Most importantly, cache decompressed blocks!
        increment_counter!("conserve.block.read");
        let mut decompressor = Decompressor::new();
        let block_relpath = block_relpath(hash);
<<<<<<< HEAD
        let compressed_bytes = self.transport.read_file(&block_relpath)?;
=======
        let compressed_bytes = self
            .transport
            .read_file(&block_relpath)
            .with_context(|| format!("Failed to read block {hash}"))?;
>>>>>>> fe375352
        let decompressed_bytes = decompressor.decompress(&compressed_bytes)?;
        let actual_hash = BlockHash::from(blake2b::blake2b(
            BLAKE_HASH_SIZE_BYTES,
            &[],
            decompressed_bytes,
        ));
        if actual_hash != *hash {
            error!(%hash, %actual_hash, %block_relpath, "Block file has wrong hash");
            bail!("Block file {block_relpath:?} has actual decompressed hash {actual_hash}");
        }
        let sizes = Sizes {
            uncompressed: decompressed_bytes.len() as u64,
            compressed: compressed_bytes.len() as u64,
        };
        Ok((decompressor.take_buffer(), sizes))
    }

    fn hash_bytes(&self, in_buf: &[u8]) -> BlockHash {
        let mut hasher = Blake2b::new(BLAKE_HASH_SIZE_BYTES);
        hasher.update(in_buf);
        BlockHash::from(hasher.finalize())
    }
}<|MERGE_RESOLUTION|>--- conflicted
+++ resolved
@@ -29,7 +29,6 @@
 use std::time::Instant;
 
 use ::metrics::{counter, histogram, increment_counter};
-use anyhow::{bail, Context};
 use blake2_rfc::blake2b;
 use blake2_rfc::blake2b::Blake2b;
 use rayon::prelude::*;
@@ -99,30 +98,19 @@
     }
 
     /// Create a BlockDir directory and return an object accessing it.
-    pub fn create_path(path: &Path) -> anyhow::Result<BlockDir> {
+    pub fn create_path(path: &Path) -> Result<BlockDir> {
         BlockDir::create(Box::new(LocalTransport::new(path)))
     }
 
-<<<<<<< HEAD
     pub fn create(transport: Box<dyn Transport>) -> Result<BlockDir> {
         transport.create_dir("")?;
-=======
-    pub fn create(transport: Box<dyn Transport>) -> anyhow::Result<BlockDir> {
-        transport
-            .create_dir("")
-            .context("Failed to create blockdir")?;
->>>>>>> fe375352
         Ok(BlockDir {
             transport: Arc::from(transport),
         })
     }
 
     /// Returns the number of compressed bytes.
-    pub(crate) fn compress_and_store(
-        &mut self,
-        in_buf: &[u8],
-        hash: &BlockHash,
-    ) -> anyhow::Result<u64> {
+    pub(crate) fn compress_and_store(&mut self, in_buf: &[u8], hash: &BlockHash) -> Result<u64> {
         // TODO: Move this to a BlockWriter, which can hold a reusable buffer.
         let mut compressor = Compressor::new();
         let uncomp_len = in_buf.len() as u64;
@@ -144,7 +132,7 @@
                     debug!("Unexpected late detection of existing block {hex_hash:?}");
                     Ok(())
                 } else {
-                    Err(err).with_context(|| format!("Failed to write block {hex_hash:?}"))
+                    Err(err)
                 }
             })?;
         Ok(comp_len)
@@ -154,7 +142,7 @@
         &mut self,
         block_data: &[u8],
         stats: &mut BackupStats,
-    ) -> anyhow::Result<BlockHash> {
+    ) -> Result<BlockHash> {
         let hash = self.hash_bytes(block_data);
         let len = block_data.len() as u64;
         if self.contains(&hash)? {
@@ -174,27 +162,30 @@
     }
 
     /// True if the named block is present in this directory.
-    pub fn contains(&self, hash: &BlockHash) -> anyhow::Result<bool> {
-        self.transport.is_file(&block_relpath(hash))
+    pub fn contains(&self, hash: &BlockHash) -> Result<bool> {
+        self.transport
+            .is_file(&block_relpath(hash))
+            .map_err(Error::from)
     }
 
     /// Returns the compressed on-disk size of a block.
-    pub fn compressed_size(&self, hash: &BlockHash) -> anyhow::Result<u64> {
+    pub fn compressed_size(&self, hash: &BlockHash) -> Result<u64> {
         Ok(self.transport.metadata(&block_relpath(hash))?.len)
     }
 
     /// Read back the contents of a block, as a byte array.
     ///
     /// To read a whole file, use StoredFile instead.
-    pub fn get(&self, address: &Address) -> anyhow::Result<(Vec<u8>, Sizes)> {
+    pub fn get(&self, address: &Address) -> Result<(Vec<u8>, Sizes)> {
         let (mut decompressed, sizes) = self.get_block_content(&address.hash)?;
         let len = address.len as usize;
         let start = address.start as usize;
         let actual_len = decompressed.len();
         if (start + len) > actual_len {
-            bail!("Block {address:?} is only {actual_len} bytes long but address references range {start}..{end}",
-                start = start,
-                end = start + len);
+            return Err(Error::AddressTooLong {
+                address: address.clone(),
+                actual_len,
+            });
         }
         if start != 0 {
             let trimmed = decompressed[start..(start + len)].to_owned();
@@ -205,10 +196,10 @@
         }
     }
 
-    pub fn delete_block(&self, hash: &BlockHash) -> anyhow::Result<()> {
+    pub fn delete_block(&self, hash: &BlockHash) -> Result<()> {
         self.transport
             .remove_file(&block_relpath(hash))
-            .with_context(|| format!("Failed to delete block {hash}"))
+            .map_err(Error::from)
     }
 
     /// Return an iterator of block subdirectories, in arbitrary order.
@@ -320,21 +311,14 @@
     /// Return the entire contents of the block.
     ///
     /// Checks that the hash is correct with the contents.
-    pub fn get_block_content(&self, hash: &BlockHash) -> anyhow::Result<(Vec<u8>, Sizes)> {
+    pub fn get_block_content(&self, hash: &BlockHash) -> Result<(Vec<u8>, Sizes)> {
         // TODO: Reuse decompressor buffer.
         // TODO: Reuse read buffer.
         // TODO: Most importantly, cache decompressed blocks!
         increment_counter!("conserve.block.read");
         let mut decompressor = Decompressor::new();
         let block_relpath = block_relpath(hash);
-<<<<<<< HEAD
         let compressed_bytes = self.transport.read_file(&block_relpath)?;
-=======
-        let compressed_bytes = self
-            .transport
-            .read_file(&block_relpath)
-            .with_context(|| format!("Failed to read block {hash}"))?;
->>>>>>> fe375352
         let decompressed_bytes = decompressor.decompress(&compressed_bytes)?;
         let actual_hash = BlockHash::from(blake2b::blake2b(
             BLAKE_HASH_SIZE_BYTES,
@@ -343,7 +327,7 @@
         ));
         if actual_hash != *hash {
             error!(%hash, %actual_hash, %block_relpath, "Block file has wrong hash");
-            bail!("Block file {block_relpath:?} has actual decompressed hash {actual_hash}");
+            return Err(Error::BlockCorrupt { hash: hash.clone() });
         }
         let sizes = Sizes {
             uncompressed: decompressed_bytes.len() as u64,
