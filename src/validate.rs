--- conflicted
+++ resolved
@@ -15,7 +15,6 @@
 use std::fmt::Debug;
 use std::time::Instant;
 
-<<<<<<< HEAD
 #[allow(unused_imports)]
 use tracing::{info, warn};
 
@@ -23,17 +22,12 @@
 use crate::*;
 
 /// Options to [Archive::validate].
-=======
-use crate::*;
-
->>>>>>> db8fb70f
 #[derive(Debug, Default)]
 pub struct ValidateOptions {
     /// Assume blocks that are present have the right content: don't read and hash them.
     pub skip_block_hashes: bool,
 }
 
-<<<<<<< HEAD
 /// Validate the indexes of all bands.
 ///
 /// Returns the lengths of all blocks that were referenced, so that the caller can check
@@ -60,28 +54,6 @@
         {
             monitor.error(err)?;
             continue 'band;
-=======
-pub(crate) fn validate_bands(
-    archive: &Archive,
-    band_ids: &[BandId],
-) -> (HashMap<BlockHash, u64>, ValidateStats) {
-    let mut stats = ValidateStats::default();
-    let mut block_lens = HashMap::new();
-    struct ProgressModel {
-        bands_done: usize,
-        bands_total: usize,
-        start: Instant,
-    }
-    impl nutmeg::Model for ProgressModel {
-        fn render(&mut self, _width: usize) -> String {
-            format!(
-                "Check index {}/{}, {} done, {} remaining",
-                self.bands_done,
-                self.bands_total,
-                nutmeg::percent_done(self.bands_done, self.bands_total),
-                nutmeg::estimate_remaining(&self.start, self.bands_done, self.bands_total)
-            )
->>>>>>> db8fb70f
         }
         monitor.progress(Progress::ValidateBands {
             total_bands,
@@ -89,7 +61,6 @@
             start,
         });
     }
-<<<<<<< HEAD
     monitor.progress(Progress::None);
     Ok(block_lens)
 }
@@ -99,55 +70,12 @@
         into.entry(bh.clone())
             .and_modify(|l| *l = max(*l, *bl))
             .or_insert(*bl);
-=======
-    let view = nutmeg::View::new(
-        ProgressModel {
-            start: Instant::now(),
-            bands_done: 0,
-            bands_total: band_ids.len(),
-        },
-        ui::nutmeg_options(),
-    );
-    for band_id in band_ids {
-        if let Ok(b) = Band::open(archive, band_id) {
-            if b.validate(&mut stats).is_err() {
-                stats.band_metadata_problems += 1;
-            }
-        } else {
-            stats.band_open_errors += 1;
-            continue;
-        }
-        if let Ok(st) = archive.open_stored_tree(BandSelectionPolicy::Specified(band_id.clone())) {
-            if let Ok((st_block_lens, st_stats)) = validate_stored_tree(&st) {
-                stats += st_stats;
-                for (bh, bl) in st_block_lens {
-                    block_lens
-                        .entry(bh)
-                        .and_modify(|al| *al = max(*al, bl))
-                        .or_insert(bl);
-                }
-            } else {
-                stats.tree_validate_errors += 1
-            }
-        } else {
-            stats.tree_open_errors += 1;
-            continue;
-        }
-        view.update(|model| model.bands_done += 1);
->>>>>>> db8fb70f
     }
 }
 
-<<<<<<< HEAD
 fn validate_stored_tree(st: &StoredTree) -> Result<HashMap<BlockHash, u64>> {
     let mut block_lens = HashMap::new();
-=======
-pub(crate) fn validate_stored_tree(
-    st: &StoredTree,
-) -> Result<(HashMap<BlockHash, u64>, ValidateStats)> {
-    let mut block_lens = HashMap::new();
-    let stats = ValidateStats::default();
->>>>>>> db8fb70f
+    // TODO: Use Monitor; report errors validating anything here rather than aborting.
     for entry in st
         .iter_entries(Apath::root(), Exclude::nothing())?
         .filter(|entry| entry.kind() == Kind::File)
