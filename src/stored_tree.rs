// Copyright 2017, 2018, 2019, 2020, 2021 Martin Pool.

// This program is free software; you can redistribute it and/or modify
// it under the terms of the GNU General Public License as published by
// the Free Software Foundation; either version 2 of the License, or
// (at your option) any later version.
//
// This program is distributed in the hope that it will be useful,
// but WITHOUT ANY WARRANTY; without even the implied warranty of
// MERCHANTABILITY or FITNESS FOR A PARTICULAR PURPOSE.  See the
// GNU General Public License for more details.

//! Access a versioned tree stored in the archive.
//!
//! Through this interface you can iterate the contents and retrieve file contents.
//!
//! This is the preferred higher-level interface for reading stored versions. It'll abstract
//! across incremental backups, hiding from the caller that data may be distributed across
//! multiple index files, bands, and blocks.

use std::sync::Arc;

use crate::blockdir::BlockDir;
use crate::stitch::IterStitchedIndexHunks;
use crate::*;

/// Read index and file contents for a version stored in the archive.
#[derive(Debug)]
pub struct StoredTree {
    band: Band,
    archive: Archive,
    block_dir: Arc<BlockDir>,
}

impl StoredTree {
    pub(crate) fn open(archive: &Archive, band_id: BandId) -> Result<StoredTree> {
        Ok(StoredTree {
            band: Band::open(archive, band_id)?,
            block_dir: archive.block_dir.clone(),
            archive: archive.clone(),
        })
    }

    pub fn band(&self) -> &Band {
        &self.band
    }

    pub fn is_closed(&self) -> Result<bool> {
        self.band.is_closed()
    }

    pub fn block_dir(&self) -> &BlockDir {
        &self.block_dir
    }
}

impl ReadTree for StoredTree {
    type Entry = IndexEntry;
    type IT = index::IndexEntryIter<stitch::IterStitchedIndexHunks>;

    /// Return an iter of index entries in this stored tree.
    // TODO: Should return an iter of Result<Entry> so that we can inspect them...
    fn iter_entries(&self, subtree: Apath, exclude: Exclude) -> Result<Self::IT> {
<<<<<<< HEAD
        Ok(
            IterStitchedIndexHunks::new(&self.archive, Some(self.band.id()))
                .iter_entries(subtree, exclude),
        )
=======
        Ok(IterStitchedIndexHunks::new(&self.archive, self.band.id())
            .iter_entries(subtree, exclude))
>>>>>>> 46c2b76f
    }
}

#[cfg(test)]
mod test {
    use std::path::Path;

    use super::super::test_fixtures::*;
    use super::super::*;

    #[test]
    pub fn open_stored_tree() {
        let af = ScratchArchive::new();
        af.store_two_versions();

        let last_band_id = af.last_band_id().unwrap().unwrap();
        let st = af.open_stored_tree(BandSelectionPolicy::Latest).unwrap();

        assert_eq!(st.band().id(), last_band_id);

        let names: Vec<String> = st
            .iter_entries(Apath::root(), Exclude::nothing())
            .unwrap()
            .map(|e| e.apath.into())
            .collect();
        let expected = if SYMLINKS_SUPPORTED {
            vec![
                "/",
                "/hello",
                "/hello2",
                "/link",
                "/subdir",
                "/subdir/subfile",
            ]
        } else {
            vec!["/", "/hello", "/hello2", "/subdir", "/subdir/subfile"]
        };
        assert_eq!(expected, names);
    }

    #[test]
    pub fn cant_open_no_versions() {
        let af = ScratchArchive::new();
        assert_eq!(
            af.open_stored_tree(BandSelectionPolicy::Latest)
                .unwrap_err()
                .to_string(),
            "Archive is empty"
        );
    }

    #[test]
    fn iter_entries() {
        let archive = Archive::open_path(Path::new("testdata/archive/minimal/v0.6.3/")).unwrap();
        let st = archive
            .open_stored_tree(BandSelectionPolicy::Latest)
            .unwrap();

        let names: Vec<String> = st
            .iter_entries("/subdir".into(), Exclude::nothing())
            .unwrap()
            .map(|entry| entry.apath.into())
            .collect();

        assert_eq!(names.as_slice(), ["/subdir", "/subdir/subfile"]);
    }
}<|MERGE_RESOLUTION|>--- conflicted
+++ resolved
@@ -61,15 +61,8 @@
     /// Return an iter of index entries in this stored tree.
     // TODO: Should return an iter of Result<Entry> so that we can inspect them...
     fn iter_entries(&self, subtree: Apath, exclude: Exclude) -> Result<Self::IT> {
-<<<<<<< HEAD
-        Ok(
-            IterStitchedIndexHunks::new(&self.archive, Some(self.band.id()))
-                .iter_entries(subtree, exclude),
-        )
-=======
         Ok(IterStitchedIndexHunks::new(&self.archive, self.band.id())
             .iter_entries(subtree, exclude))
->>>>>>> 46c2b76f
     }
 }
 
