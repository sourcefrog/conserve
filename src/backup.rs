// Conserve backup system.
// Copyright 2015-2023 Martin Pool.

// This program is free software; you can redistribute it and/or modify
// it under the terms of the GNU General Public License as published by
// the Free Software Foundation; either version 2 of the License, or
// (at your option) any later version.
//
// This program is distributed in the hope that it will be useful,
// but WITHOUT ANY WARRANTY; without even the implied warranty of
// MERCHANTABILITY or FITNESS FOR A PARTICULAR PURPOSE.  See the
// GNU General Public License for more details.

//! Make a backup by walking a source directory and copying the contents
//! into an archive.

use std::convert::TryInto;
use std::fmt;
use std::io::prelude::*;
use std::mem::take;
use std::path::Path;
use std::sync::atomic::Ordering::Relaxed;
use std::sync::Arc;
use std::time::{Duration, Instant};

use bytes::BytesMut;
use derive_more::{Add, AddAssign};
use itertools::Itertools;
use tracing::{error, warn};

use crate::blockdir::Address;
use crate::change::Change;
use crate::counters::Counter;
use crate::entry::EntryValue;
use crate::io::read_with_retries;
use crate::monitor::Monitor;
use crate::stats::{write_compressed_size, write_count, write_duration, write_size};
use crate::stitch::IterStitchedIndexHunks;
use crate::tree::ReadTree;
use crate::*;

/// Configuration of how to make a backup.
pub struct BackupOptions<'cb> {
    /// Exclude these globs from the backup.
    pub exclude: Exclude,

    pub max_entries_per_hunk: usize,

    // Call this callback as each entry is successfully stored.
    pub change_callback: Option<ChangeCallback<'cb>>,

    pub max_block_size: usize,

    /// Combine files smaller than this into a single block.
    pub small_file_cap: u64,
}

impl Default for BackupOptions<'_> {
    fn default() -> BackupOptions<'static> {
        BackupOptions {
            exclude: Exclude::nothing(),
            max_entries_per_hunk: 100_000,
            change_callback: None,
            max_block_size: 20 << 20,
            small_file_cap: 1 << 20,
        }
    }
}

// This causes us to walk the source tree twice, which is probably an acceptable option
// since it's nice to see realistic overall progress. We could keep all the entries
// in memory, and maybe we should, but it might get unreasonably big.
// if options.measure_first {
//     progress_bar.set_phase("Measure source tree".to_owned());
//     // TODO: Maybe read all entries for the source tree in to memory now, rather than walking it
//     // again a second time? But, that'll potentially use memory proportional to tree size, which
//     // I'd like to avoid, and also perhaps make it more likely we grumble about files that were
//     // deleted or changed while this is running.
//     progress_bar.set_bytes_total(source.size()?.file_bytes as u64);
// }

/// Backup a source directory into a new band in the archive.
///
/// Returns statistics about what was copied.
pub fn backup(
    archive: &Archive,
    source_path: &Path,
    options: &BackupOptions,
    monitor: Arc<dyn Monitor>,
) -> Result<BackupStats> {
    let start = Instant::now();
    let mut writer = BackupWriter::begin(archive, options)?;
    let mut stats = BackupStats::default();
    let source_tree = LiveTree::open(source_path)?;

    let task = monitor.start_task("Backup".to_string());

    let entry_iter = source_tree.iter_entries(Apath::root(), options.exclude.clone())?;
    for entry_group in entry_iter.chunks(options.max_entries_per_hunk).into_iter() {
        for entry in entry_group {
<<<<<<< HEAD
            match writer.copy_entry(&entry, &source_tree, options) {
=======
            match writer.copy_entry(&entry, &source_tree, monitor.clone()) {
>>>>>>> 187e4c22
                Err(err) => {
                    error!(?entry, ?err, "Error copying entry to backup");
                    stats.errors += 1;
                    continue;
                }
                Ok(Some(entry_change)) => {
                    match entry_change.change {
                        Change::Changed { .. } => monitor.count(Counter::EntriesChanged, 1),
                        Change::Added { .. } => monitor.count(Counter::EntriesAdded, 1),
                        Change::Unchanged { .. } => monitor.count(Counter::EntriesUnchanged, 1),
                        // Deletions are not produced at the moment.
                        Change::Deleted { .. } => monitor.count(Counter::EntriesDeleted, 1),
                    }
                    if let Some(cb) = &options.change_callback {
                        cb(&entry_change)?;
                    }
                }
                Ok(_) => {}
            }
            task.set_name(format!("Backup {}", entry.apath()));
        }
        writer.flush_group(monitor.clone())?;
    }
    stats += writer.finish(monitor.clone())?;
    stats.elapsed = start.elapsed();
    let block_stats = &archive.block_dir.stats;
    stats.read_blocks = block_stats.read_blocks.load(Relaxed);
    stats.read_blocks_compressed_bytes = block_stats.read_block_compressed_bytes.load(Relaxed);
    stats.read_blocks_uncompressed_bytes = block_stats.read_block_uncompressed_bytes.load(Relaxed);
    // TODO: Merge in stats from the source tree?
    Ok(stats)
}

/// Accepts files to write in the archive (in apath order.)
struct BackupWriter {
    band: Band,
    index_builder: IndexWriter,
    stats: BackupStats,
    block_dir: Arc<BlockDir>,

    /// The index for the last stored band, used as hints for whether newly
    /// stored files have changed.
    basis_index: crate::index::IndexEntryIter<crate::stitch::IterStitchedIndexHunks>,

    file_combiner: FileCombiner,
}

impl BackupWriter {
    /// Create a new BackupWriter.
    ///
    /// This currently makes a new top-level band.
    pub fn begin(archive: &Archive, options: &BackupOptions) -> Result<Self> {
        if gc_lock::GarbageCollectionLock::is_locked(archive)? {
            return Err(Error::GarbageCollectionLockHeld);
        }
        let basis_index = IterStitchedIndexHunks::new(archive, archive.last_band_id()?)
            .iter_entries(Apath::root(), Exclude::nothing());

        // Create the new band only after finding the basis band!
        let band = Band::create(archive)?;
        let index_builder = band.index_builder();
        Ok(BackupWriter {
            band,
            index_builder,
            block_dir: archive.block_dir.clone(),
            stats: BackupStats::default(),
            basis_index,
            file_combiner: FileCombiner::new(archive.block_dir.clone(), options.max_block_size),
        })
    }

    fn finish(self, monitor: Arc<dyn Monitor>) -> Result<BackupStats> {
        let hunks = self.index_builder.finish(monitor)?;
        self.band.close(hunks as u64)?;
        Ok(BackupStats { ..self.stats })
    }

    /// Write out any pending data blocks, and then the pending index entries.
    fn flush_group(&mut self, monitor: Arc<dyn Monitor>) -> Result<()> {
        let (stats, mut entries) = self.file_combiner.drain(monitor.clone())?;
        self.stats += stats;
        self.index_builder.append_entries(&mut entries);
        self.index_builder.finish_hunk(monitor)
    }

    /// Add one entry to the backup.
    ///
    /// Return an indication of whether it changed (if it's a file), or
    /// None for non-plain-file types where that information is not currently
    /// calculated.
    fn copy_entry(
        &mut self,
        entry: &EntryValue,
        source: &LiveTree,
<<<<<<< HEAD
        options: &BackupOptions,
    ) -> Result<Option<EntryChange>> {
        // TODO: Emit deletions for entries in the basis not present in the source.
        match entry.kind() {
            Kind::Dir => self.copy_dir(entry),
            Kind::File => self.copy_file(entry, source, options),
            Kind::Symlink => self.copy_symlink(entry),
=======
        monitor: Arc<dyn Monitor>,
    ) -> Result<Option<EntryChange>> {
        // TODO: Emit deletions for entries in the basis not present in the source.
        match entry.kind() {
            Kind::Dir => self.copy_dir(entry, monitor.as_ref()),
            Kind::File => self.copy_file(entry, source, monitor.clone()),
            Kind::Symlink => self.copy_symlink(entry, monitor.as_ref()),
>>>>>>> 187e4c22
            Kind::Unknown => {
                self.stats.unknown_kind += 1;
                // TODO: Perhaps eventually we could backup and restore pipes,
                // sockets, etc. Or at least count them. For now, silently skip.
                // https://github.com/sourcefrog/conserve/issues/82
                Ok(None)
            }
        }
    }

    fn copy_dir(
        &mut self,
        source_entry: &EntryValue,
        monitor: &dyn Monitor,
    ) -> Result<Option<EntryChange>> {
        monitor.count(Counter::Dirs, 1);
        self.stats.directories += 1;
        self.index_builder
            .push_entry(IndexEntry::metadata_from(source_entry));
        Ok(None) // TODO: Emit the actual change.
    }

    /// Copy in the contents of a file from another tree.
    fn copy_file(
        &mut self,
        source_entry: &EntryValue,
        from_tree: &LiveTree,
<<<<<<< HEAD
        options: &BackupOptions,
=======
        monitor: Arc<dyn Monitor>,
>>>>>>> 187e4c22
    ) -> Result<Option<EntryChange>> {
        self.stats.files += 1;
        monitor.count(Counter::Files, 1);
        let apath = source_entry.apath();
        let result = if let Some(basis_entry) = self.basis_index.advance_to(apath) {
            if entry_metadata_unchanged(source_entry, &basis_entry) {
                if basis_entry
                    .addrs
                    .iter()
                    .map(|addr| &addr.hash)
                    .unique()
                    .all(|hash| {
                        self.block_dir
                            .contains(hash, monitor.clone())
                            .unwrap_or(false)
                    })
                {
                    self.stats.unmodified_files += 1;
                    let change = Some(EntryChange::unchanged(&basis_entry));
                    self.index_builder.push_entry(basis_entry);
                    return Ok(change);
                } else {
                    warn!("Some blocks referenced by {apath:?} are missing from the blockdir; file will be stored again");
                    self.stats.modified_files += 1;
                    self.stats.replaced_damaged_blocks += 1;
                    Some(EntryChange::changed(&basis_entry, source_entry))
                }
            } else {
                self.stats.modified_files += 1;
                Some(EntryChange::changed(&basis_entry, source_entry))
            }
        } else {
            self.stats.new_files += 1;
            Some(EntryChange::added(source_entry))
        };
        let size = source_entry.size().expect("source entry has a size");
        if size == 0 {
            self.index_builder
                .push_entry(IndexEntry::metadata_from(source_entry));
            self.stats.empty_files += 1;
            monitor.count(Counter::EmptyFiles, 1);
        } else {
            let mut source_file = from_tree.open_file(source_entry)?;
            if size <= options.small_file_cap {
                self.file_combiner
                    .push_file(source_entry, &mut source_file, monitor.clone())?;
                monitor.count(Counter::SmallFiles, 1);
            } else {
                let addrs = store_file_content(
                    apath,
                    &mut source_file,
                    &self.block_dir,
                    &mut self.stats,
<<<<<<< HEAD
                    options.max_block_size,
=======
                    monitor.clone(),
>>>>>>> 187e4c22
                )?;
                self.index_builder.push_entry(IndexEntry {
                    addrs,
                    ..IndexEntry::metadata_from(source_entry)
                });
            }
        }
        Ok(result)
    }

    fn copy_symlink(
        &mut self,
        source_entry: &EntryValue,
        monitor: &dyn Monitor,
    ) -> Result<Option<EntryChange>> {
        monitor.count(Counter::Symlinks, 1);
        let target = source_entry.symlink_target();
        self.stats.symlinks += 1;
        assert!(target.is_some());
        self.index_builder
            .push_entry(IndexEntry::metadata_from(source_entry));
        // TODO: Emit the actual change.
        Ok(None)
    }
}

fn store_file_content(
    apath: &Apath,
    from_file: &mut dyn Read,
    block_dir: &BlockDir,
    stats: &mut BackupStats,
<<<<<<< HEAD
    max_block_size: usize,
=======
    monitor: Arc<dyn Monitor>,
>>>>>>> 187e4c22
) -> Result<Vec<Address>> {
    let mut addresses = Vec::<Address>::with_capacity(1);
    loop {
        let buffer = read_with_retries(max_block_size, from_file).map_err(|source| {
            Error::ReadSourceFile {
                path: apath.to_string().into(),
                source,
            }
        })?;
        if buffer.is_empty() {
            break;
        }
        let buffer = buffer.freeze();
        monitor.count(Counter::FileBytes, buffer.len());
        let len = buffer.len() as u64;
        let hash = block_dir.store_or_deduplicate(buffer, stats, monitor.clone())?;
        addresses.push(Address {
            hash,
            start: 0,
            len,
        });
    }
    match addresses.len() {
        0 => {
            // This doesn't duplicate the call to monitor.count above, because
            // in this case we only discovered that it was empty after reading the
            // file.
            monitor.count(Counter::EmptyFiles, 1);
            stats.empty_files += 1;
        }
        1 => {
            monitor.count(Counter::SingleBlockFiles, 1);
            stats.single_block_files += 1
        }
        _ => {
            monitor.count(Counter::MultiBlockFiles, 1);
            stats.multi_block_files += 1
        }
    }
    Ok(addresses)
}

/// Combines multiple small files into a single block.
///
/// When the block is finished, and only then, this returns the index entries with the addresses
/// completed.
struct FileCombiner {
    /// Buffer of concatenated data from small files.
    buf: BytesMut,
    queue: Vec<QueuedFile>,
    /// Entries for files that have been written to the blockdir, and that have complete addresses.
    finished: Vec<IndexEntry>,
    stats: BackupStats,
    block_dir: Arc<BlockDir>,
    max_block_size: usize,
}

/// A file in the process of being written into a combined block.
///
/// While this exists, the data has been stored into the combine buffer, and we know
/// the offset and length. But since the combine buffer hasn't been finished and hashed,
/// we do not yet know a full address.
struct QueuedFile {
    /// Offset of the start of the data from this file within `buf`.
    start: usize,
    /// Length of data in this file.
    len: usize,
    /// IndexEntry without addresses.
    entry: IndexEntry,
}

impl FileCombiner {
    fn new(block_dir: Arc<BlockDir>, max_block_size: usize) -> FileCombiner {
        FileCombiner {
            block_dir,
            buf: BytesMut::new(),
            queue: Vec::new(),
            finished: Vec::new(),
            stats: BackupStats::default(),
            max_block_size,
        }
    }

    /// Flush any pending files, and return accumulated file entries and stats.
    /// The FileCombiner is then empty and ready for reuse.
    fn drain(&mut self, monitor: Arc<dyn Monitor>) -> Result<(BackupStats, Vec<IndexEntry>)> {
        self.flush(monitor)?;
        debug_assert!(self.queue.is_empty());
        debug_assert!(self.buf.is_empty());
        Ok((
            std::mem::take(&mut self.stats),
            std::mem::take(&mut self.finished),
        ))
    }

    /// Write all the content from the combined block to a blockdir.
    ///
    /// Returns the fully populated entries for all files in this combined block.
    ///
    /// After this call the FileCombiner is empty and can be reused for more files into a new
    /// block.
    fn flush(&mut self, monitor: Arc<dyn Monitor>) -> Result<()> {
        if self.queue.is_empty() {
            debug_assert!(self.buf.is_empty());
            return Ok(());
        }
        let hash = self.block_dir.store_or_deduplicate(
            take(&mut self.buf).freeze(),
            &mut self.stats,
            monitor,
        )?;
        self.stats.combined_blocks += 1;
        self.finished
            .extend(self.queue.drain(..).map(|qf| IndexEntry {
                addrs: vec![Address {
                    hash: hash.clone(),
                    start: qf.start.try_into().unwrap(),
                    len: qf.len.try_into().unwrap(),
                }],
                ..qf.entry
            }));
        Ok(())
    }

    /// Add the contents of a small file into this combiner.
    ///
    /// `entry` should be an IndexEntry that's complete apart from the block addresses.
    fn push_file(
        &mut self,
        entry: &EntryValue,
        from_file: &mut dyn Read,
        monitor: Arc<dyn Monitor>,
    ) -> Result<()> {
        let start = self.buf.len();
        let expected_len: usize = entry
            .size()
            .expect("small file has no length")
            .try_into()
            .unwrap();
        let index_entry = IndexEntry::metadata_from(entry);
        if expected_len == 0 {
            self.stats.empty_files += 1;
            self.finished.push(index_entry);
            return Ok(());
        }
        self.buf.resize(start + expected_len, 0);
        let len =
            from_file
                .read(&mut self.buf[start..])
                .map_err(|source| Error::ReadSourceFile {
                    path: entry.apath.to_string().into(),
                    source,
                })?;
        self.buf.truncate(start + len);
        if len == 0 {
            self.stats.empty_files += 1;
            self.finished.push(index_entry);
            return Ok(());
        }
        // TODO: Check whether this file is exactly the same as, or a prefix of,
        // one already stored inside this block. In that case trim the buffer and
        // use the existing start/len.
        self.stats.small_combined_files += 1;
        self.queue.push(QueuedFile {
            start,
            len,
            entry: index_entry,
        });
<<<<<<< HEAD
        // TODO: This can overrun by one small file; it would be better to check
        // in advance and perhaps start a new combined block that it will fit inside.
        if self.buf.len() >= self.max_block_size {
            self.flush()
=======
        if self.buf.len() >= TARGET_COMBINED_BLOCK_SIZE {
            self.flush(monitor)
>>>>>>> 187e4c22
        } else {
            Ok(())
        }
    }
}

/// True if the metadata supports an assumption the file contents have
/// not changed, without reading the file content.
///
/// Caution: this does not check the symlink target.
fn entry_metadata_unchanged<E: EntryTrait, O: EntryTrait>(new_entry: &E, basis_entry: &O) -> bool {
    basis_entry.kind() == new_entry.kind()
        && basis_entry.mtime() == new_entry.mtime()
        && basis_entry.size() == new_entry.size()
        && basis_entry.unix_mode() == new_entry.unix_mode()
        && basis_entry.owner() == new_entry.owner()
}

#[derive(Add, AddAssign, Debug, Default, Eq, PartialEq, Clone)]
pub struct BackupStats {
    // TODO: Have separate more-specific stats for backup and restore, and then
    // each can have a single Display method.
    // TODO: Include source file bytes, including unmodified files.
    pub files: usize,
    pub symlinks: usize,
    pub directories: usize,
    pub unknown_kind: usize,

    pub unmodified_files: usize,
    pub modified_files: usize,
    pub new_files: usize,

    /// Files that were previously stored and that have been stored again because
    /// some of their blocks were damaged.
    pub replaced_damaged_blocks: usize,

    /// Bytes that matched an existing block.
    pub deduplicated_bytes: u64,
    /// Bytes that were stored as new blocks, before compression.
    pub uncompressed_bytes: u64,
    pub compressed_bytes: u64,

    pub deduplicated_blocks: usize,
    pub written_blocks: usize,
    /// Blocks containing combined small files.
    pub combined_blocks: usize,

    pub empty_files: usize,
    pub small_combined_files: usize,
    pub single_block_files: usize,
    pub multi_block_files: usize,

    pub errors: usize,

    pub elapsed: Duration,

    pub read_blocks: usize,
    pub read_blocks_uncompressed_bytes: usize,
    pub read_blocks_compressed_bytes: usize,
}

impl fmt::Display for BackupStats {
    fn fmt(&self, w: &mut fmt::Formatter<'_>) -> fmt::Result {
        write_count(w, "files:", self.files);
        write_count(w, "  unmodified files", self.unmodified_files);
        write_count(w, "  modified files", self.modified_files);
        write_count(w, "  new files", self.new_files);
        write_count(w, "symlinks", self.symlinks);
        write_count(w, "directories", self.directories);
        write_count(w, "unsupported file kind", self.unknown_kind);
        writeln!(w).unwrap();

        write_count(w, "files stored:", self.new_files + self.modified_files);
        write_count(w, "  empty files", self.empty_files);
        write_count(w, "  small combined files", self.small_combined_files);
        write_count(w, "  single block files", self.single_block_files);
        write_count(w, "  multi-block files", self.multi_block_files);
        writeln!(w).unwrap();

        write_count(w, "data blocks deduplicated:", self.deduplicated_blocks);
        write_size(w, "  saved", self.deduplicated_bytes);
        writeln!(w).unwrap();

        write_count(w, "new data blocks written:", self.written_blocks);
        write_count(w, "  blocks of combined files", self.combined_blocks);
        write_compressed_size(w, self.compressed_bytes, self.uncompressed_bytes);
        writeln!(w).unwrap();

        write_count(w, "blocks read", self.read_blocks);
        write_size(
            w,
            "  uncompressed",
            self.read_blocks_uncompressed_bytes as u64,
        );
        write_size(w, "  compressed", self.read_blocks_compressed_bytes as u64);
        writeln!(w).unwrap();

        write_count(w, "errors", self.errors);
        write_duration(w, "elapsed", self.elapsed)?;

        Ok(())
    }
}<|MERGE_RESOLUTION|>--- conflicted
+++ resolved
@@ -98,11 +98,7 @@
     let entry_iter = source_tree.iter_entries(Apath::root(), options.exclude.clone())?;
     for entry_group in entry_iter.chunks(options.max_entries_per_hunk).into_iter() {
         for entry in entry_group {
-<<<<<<< HEAD
-            match writer.copy_entry(&entry, &source_tree, options) {
-=======
-            match writer.copy_entry(&entry, &source_tree, monitor.clone()) {
->>>>>>> 187e4c22
+            match writer.copy_entry(&entry, &source_tree, options, monitor.clone()) {
                 Err(err) => {
                     error!(?entry, ?err, "Error copying entry to backup");
                     stats.errors += 1;
@@ -197,23 +193,14 @@
         &mut self,
         entry: &EntryValue,
         source: &LiveTree,
-<<<<<<< HEAD
         options: &BackupOptions,
-    ) -> Result<Option<EntryChange>> {
-        // TODO: Emit deletions for entries in the basis not present in the source.
-        match entry.kind() {
-            Kind::Dir => self.copy_dir(entry),
-            Kind::File => self.copy_file(entry, source, options),
-            Kind::Symlink => self.copy_symlink(entry),
-=======
         monitor: Arc<dyn Monitor>,
     ) -> Result<Option<EntryChange>> {
         // TODO: Emit deletions for entries in the basis not present in the source.
         match entry.kind() {
             Kind::Dir => self.copy_dir(entry, monitor.as_ref()),
-            Kind::File => self.copy_file(entry, source, monitor.clone()),
+            Kind::File => self.copy_file(entry, source, options, monitor.clone()),
             Kind::Symlink => self.copy_symlink(entry, monitor.as_ref()),
->>>>>>> 187e4c22
             Kind::Unknown => {
                 self.stats.unknown_kind += 1;
                 // TODO: Perhaps eventually we could backup and restore pipes,
@@ -241,11 +228,8 @@
         &mut self,
         source_entry: &EntryValue,
         from_tree: &LiveTree,
-<<<<<<< HEAD
         options: &BackupOptions,
-=======
         monitor: Arc<dyn Monitor>,
->>>>>>> 187e4c22
     ) -> Result<Option<EntryChange>> {
         self.stats.files += 1;
         monitor.count(Counter::Files, 1);
@@ -299,11 +283,8 @@
                     &mut source_file,
                     &self.block_dir,
                     &mut self.stats,
-<<<<<<< HEAD
                     options.max_block_size,
-=======
                     monitor.clone(),
->>>>>>> 187e4c22
                 )?;
                 self.index_builder.push_entry(IndexEntry {
                     addrs,
@@ -335,11 +316,8 @@
     from_file: &mut dyn Read,
     block_dir: &BlockDir,
     stats: &mut BackupStats,
-<<<<<<< HEAD
     max_block_size: usize,
-=======
     monitor: Arc<dyn Monitor>,
->>>>>>> 187e4c22
 ) -> Result<Vec<Address>> {
     let mut addresses = Vec::<Address>::with_capacity(1);
     loop {
@@ -508,15 +486,10 @@
             len,
             entry: index_entry,
         });
-<<<<<<< HEAD
         // TODO: This can overrun by one small file; it would be better to check
         // in advance and perhaps start a new combined block that it will fit inside.
         if self.buf.len() >= self.max_block_size {
-            self.flush()
-=======
-        if self.buf.len() >= TARGET_COMBINED_BLOCK_SIZE {
             self.flush(monitor)
->>>>>>> 187e4c22
         } else {
             Ok(())
         }
