// Conserve backup system.
// Copyright 2015, 2016, 2017, 2018, 2019, 2020 Martin Pool.

//! Make a backup by walking a source directory and copying the contents
//! into an archive.

<<<<<<< HEAD
#[allow(unused_imports)]
use snafu::ResultExt;

use crate::blockdir::StoreFiles;
=======
use super::blockdir::StoreFiles;
use super::*;
>>>>>>> 6de1a76b
use crate::index::IndexEntryIter;
use crate::stats::CopyStats;
use crate::*;

/// Accepts files to write in the archive (in apath order.)
pub struct BackupWriter {
    band: Band,
    index_builder: IndexBuilder,
    store_files: StoreFiles,

    /// The index for the last stored band, used as hints for whether newly
    /// stored files have changed.
    basis_index: Option<IndexEntryIter>,
}

impl BackupWriter {
    /// Create a new BackupWriter.
    ///
    /// This currently makes a new top-level band.
    pub fn begin(archive: &Archive) -> Result<BackupWriter> {
        let basis_index = archive
            .last_complete_band()?
            .map(|b| b.iter_entries())
            .transpose()?;
        // Create the new band only after finding the basis band!
        let band = Band::create(archive)?;
        let index_builder = band.index_builder();
        Ok(BackupWriter {
            band,
            index_builder,
            store_files: StoreFiles::new(archive.block_dir().clone()),
            basis_index,
        })
    }

    fn push_entry(&mut self, index_entry: IndexEntry) -> Result<()> {
        // TODO: Return or accumulate index sizes.
        self.index_builder.push_entry(index_entry)?;
        Ok(())
    }
}

impl tree::WriteTree for BackupWriter {
    fn finish(self) -> Result<CopyStats> {
        let index_builder_stats = self.index_builder.finish()?;
        self.band.close()?;
        Ok(CopyStats {
            index_builder_stats,
            ..CopyStats::default()
        })
    }

    fn copy_dir<E: Entry>(&mut self, source_entry: &E) -> Result<()> {
        // TODO: Pass back index sizes
        self.push_entry(IndexEntry::metadata_from(source_entry))
    }

    /// Copy in the contents of a file from another tree.
    fn copy_file<R: ReadTree>(
        &mut self,
        source_entry: &R::Entry,
        from_tree: &R,
    ) -> Result<CopyStats> {
        let mut stats = CopyStats::default();
        let apath = source_entry.apath();
        if let Some(basis_entry) = self
            .basis_index
            .as_mut()
            .map(|bi| bi.advance_to(&apath))
            .flatten()
        {
            if source_entry.is_unchanged_from(&basis_entry) {
                // TODO: In verbose mode, say if the file is changed, unchanged,
                // etc, but without duplicating the filenames.
                //
                // ui::println(&format!("unchanged file {}", apath));

                // We can reasonably assume that the existing archive complies
                // with the archive invariants, which include that all the
                // blocks referenced by the index, are actually present.
                stats.unmodified_files += 1;
                self.push_entry(basis_entry)?;
                return Ok(stats);
            } else {
                stats.modified_files += 1;
            }
        } else {
            stats.new_files += 1;
        }
        let content = &mut from_tree.file_contents(&source_entry)?;
        // TODO: Don't read the whole file into memory, but especially don't do that and
        // then downcast it to Read.
        let (addrs, file_stats) = self.store_files.store_file_content(&apath, content)?;
        stats += file_stats;
        self.push_entry(IndexEntry {
            addrs,
            ..IndexEntry::metadata_from(source_entry)
        })?;
        Ok(stats)
    }

    fn copy_symlink<E: Entry>(&mut self, source_entry: &E) -> Result<()> {
        let target = source_entry.symlink_target().clone();
        assert!(target.is_some());
        self.push_entry(IndexEntry::metadata_from(source_entry))
    }
}

#[cfg(test)]
mod tests {
    use super::super::*;
    use crate::test_fixtures::{ScratchArchive, TreeFixture};

    #[cfg(unix)]
    #[test]
    pub fn symlink() {
        let af = ScratchArchive::new();
        let srcdir = TreeFixture::new();
        srcdir.create_symlink("symlink", "/a/broken/destination");
        let lt = LiveTree::open(srcdir.path()).unwrap();
        let bw = BackupWriter::begin(&af).unwrap();
        let copy_stats = copy_tree(&lt, bw, &COPY_DEFAULT).unwrap();
        assert_eq!(0, copy_stats.files);
        assert_eq!(1, copy_stats.symlinks);
        assert_eq!(0, copy_stats.unknown_kind);

        let band_ids = af.list_bands().unwrap();
        assert_eq!(1, band_ids.len());
        assert_eq!("b0000", band_ids[0].to_string());

        let band = Band::open(&af, &band_ids[0]).unwrap();
        assert!(band.is_closed().unwrap());

        let index_entries = band.iter_entries().unwrap().collect::<Vec<IndexEntry>>();
        assert_eq!(2, index_entries.len());

        let e2 = &index_entries[1];
        assert_eq!(e2.kind(), Kind::Symlink);
        assert_eq!(&e2.apath, "/symlink");
        assert_eq!(e2.target.as_ref().unwrap(), "/a/broken/destination");
    }

    #[test]
    pub fn excludes() {
        let af = ScratchArchive::new();
        let srcdir = TreeFixture::new();

        srcdir.create_dir("test");
        srcdir.create_dir("foooooo");
        srcdir.create_file("foo");
        srcdir.create_file("fooBar");
        srcdir.create_file("foooooo/test");
        srcdir.create_file("test/baz");
        srcdir.create_file("baz");
        srcdir.create_file("bar");

        let excludes = excludes::from_strings(&["/**/foo*", "/**/baz"]).unwrap();
        let lt = LiveTree::open(srcdir.path())
            .unwrap()
            .with_excludes(excludes);
        let bw = BackupWriter::begin(&af).unwrap();
        let stats = copy_tree(&lt, bw, &COPY_DEFAULT).unwrap();

        assert_eq!(1, stats.written_blocks);
        assert_eq!(1, stats.files);
        assert_eq!(1, stats.new_files);
        assert_eq!(2, stats.directories);
        assert_eq!(0, stats.symlinks);
        assert_eq!(0, stats.unknown_kind);
    }

    #[test]
    pub fn empty_file_uses_zero_blocks() {
        use std::io::Read;

        let af = ScratchArchive::new();
        let srcdir = TreeFixture::new();
        srcdir.create_file_with_contents("empty", &[]);
        let bw = BackupWriter::begin(&af).unwrap();
        let stats = copy_tree(&srcdir.live_tree(), bw, &COPY_DEFAULT).unwrap();

        assert_eq!(1, stats.files);
        assert_eq!(stats.written_blocks, 0);

        // Read back the empty file
        let st = StoredTree::open_last(&af).unwrap();
        let empty_entry = st
            .iter_entries()
            .unwrap()
            .find(|ref i| &i.apath == "/empty")
            .expect("found one entry");
        let mut sf = st.file_contents(&empty_entry).unwrap();
        let mut s = String::new();
        assert_eq!(sf.read_to_string(&mut s).unwrap(), 0);
        assert_eq!(s.len(), 0);
    }

    #[test]
    pub fn detect_unmodified() {
        let af = ScratchArchive::new();
        let srcdir = TreeFixture::new();
        srcdir.create_file("aaa");
        srcdir.create_file("bbb");

        let bw = BackupWriter::begin(&af).unwrap();
        let stats = copy_tree(&srcdir.live_tree(), bw, &COPY_DEFAULT).unwrap();

        assert_eq!(stats.files, 2);
        assert_eq!(stats.new_files, 2);
        assert_eq!(stats.unmodified_files, 0);

        // Make a second backup from the same tree, and we should see that
        // both files are unmodified.
        let bw = BackupWriter::begin(&af).unwrap();
        let stats = copy_tree(&srcdir.live_tree(), bw, &COPY_DEFAULT).unwrap();

        assert_eq!(stats.files, 2);
        assert_eq!(stats.new_files, 0);
        assert_eq!(stats.unmodified_files, 2);

        // Change one of the files, and in a new backup it should be recognized
        // as unmodified.
        srcdir.create_file_with_contents("bbb", b"longer content for bbb");

        let bw = BackupWriter::begin(&af).unwrap();
        let stats = copy_tree(&srcdir.live_tree(), bw, &COPY_DEFAULT).unwrap();

        assert_eq!(stats.files, 2);
        assert_eq!(stats.new_files, 0);
        assert_eq!(stats.unmodified_files, 1);
        assert_eq!(stats.modified_files, 1);
    }

    #[test]
    pub fn detect_minimal_mtime_change() {
        let af = ScratchArchive::new();
        let srcdir = TreeFixture::new();
        srcdir.create_file("aaa");
        srcdir.create_file_with_contents("bbb", b"longer content for bbb");

        let bw = BackupWriter::begin(&af).unwrap();
        let stats = copy_tree(&srcdir.live_tree(), bw, &COPY_DEFAULT).unwrap();

        assert_eq!(stats.files, 2);
        assert_eq!(stats.new_files, 2);
        assert_eq!(stats.unmodified_files, 0);
        assert_eq!(stats.modified_files, 0);

        // Spin until the file's mtime is visibly different to what it was before.
        let bpath = srcdir.path().join("bbb");
        let orig_mtime = std::fs::metadata(&bpath).unwrap().modified().unwrap();
        loop {
            // Sleep a little while, so that even on systems with less than
            // nanosecond filesystem time resolution we can still see this is later.
            std::thread::sleep(std::time::Duration::from_millis(50));
            // Change one of the files, keeping the same length. If the mtime
            // changed, even fractionally, we should see the file was changed.
            srcdir.create_file_with_contents("bbb", b"woofer content for bbb");
            if std::fs::metadata(&bpath).unwrap().modified().unwrap() != orig_mtime {
                break;
            }
        }

        let bw = BackupWriter::begin(&af).unwrap();
        let stats = copy_tree(&srcdir.live_tree(), bw, &COPY_DEFAULT).unwrap();
        assert_eq!(stats.files, 2);
        assert_eq!(stats.unmodified_files, 1);
    }
}<|MERGE_RESOLUTION|>--- conflicted
+++ resolved
@@ -4,15 +4,7 @@
 //! Make a backup by walking a source directory and copying the contents
 //! into an archive.
 
-<<<<<<< HEAD
-#[allow(unused_imports)]
-use snafu::ResultExt;
-
 use crate::blockdir::StoreFiles;
-=======
-use super::blockdir::StoreFiles;
-use super::*;
->>>>>>> 6de1a76b
 use crate::index::IndexEntryIter;
 use crate::stats::CopyStats;
 use crate::*;
