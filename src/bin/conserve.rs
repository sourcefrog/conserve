--- conflicted
+++ resolved
@@ -369,11 +369,13 @@
                 if *short {
                     output::show_brief_version_list(&archive, *newest, &mut stdout)?;
                 } else {
-<<<<<<< HEAD
-                    output::show_verbose_version_list(&archive, *sizes, *utc, &mut stdout)?;
-=======
-                    output::show_verbose_version_list(&archive, *newest,*sizes, &mut stdout)?;
->>>>>>> 2d702ddd
+                    output::show_verbose_version_list(
+                        &archive,
+                        *sizes,
+                        *utc,
+                        *newest,
+                        &mut stdout,
+                    )?;
                 }
             }
         }
