--- conflicted
+++ resolved
@@ -21,12 +21,7 @@
 use filetime::set_file_handle_times;
 #[cfg(unix)]
 use filetime::set_symlink_file_times;
-<<<<<<< HEAD
-#[cfg(unix)]
-use nix::unistd;
 use tracing::error;
-=======
->>>>>>> db8fb70f
 
 use crate::band::BandSelectionPolicy;
 use crate::entry::Entry;
@@ -278,28 +273,9 @@
             // Restore ownership if possible.
             // TODO: Stats and warnings if a user or group is specified in the index but
             // does not exist on the local system.
-<<<<<<< HEAD
-            let owner = source_entry.owner();
-            let uid_opt = owner
-                .user
-                .and_then(|user| users::get_user_by_name(&user))
-                .map(|user| user.uid())
-                .map(unistd::Uid::from_raw);
-            let gid_opt = owner
-                .group
-                .and_then(|group| users::get_group_by_name(&group))
-                .map(|group| group.gid())
-                .map(unistd::Gid::from_raw);
-            // TODO: use `std::os::unix::fs::chown(path, uid, gid)?;` once stable
-            unistd::chown(&path, uid_opt, gid_opt)
+            set_owner(&source_entry.owner(), &path)
                 .map_err(|err| {
-                    // TODO: Migrate to monitor once that is passed down.
                     error!("error restoring ownership on {path:?}: {err}");
-=======
-            set_owner(&source_entry.owner(), &path)
-                .map_err(|e| {
-                    ui::show_error(&e);
->>>>>>> db8fb70f
                     stats.errors += 1;
                 })
                 .ok();
