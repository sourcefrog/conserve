--- conflicted
+++ resolved
@@ -27,11 +27,7 @@
 use crate::band::BandSelectionPolicy;
 use crate::entry::Entry;
 use crate::io::{directory_is_empty, ensure_dir_exists};
-<<<<<<< HEAD
-use crate::owner::set_owner;
 use crate::progress::{Bar, Progress};
-=======
->>>>>>> ef4f42d4
 use crate::stats::RestoreStats;
 use crate::unix_mode::UnixMode;
 use crate::unix_time::UnixTime;
@@ -98,20 +94,9 @@
     for entry in entry_iter {
         if options.print_filenames {
             if options.long_listing {
-<<<<<<< HEAD
                 println!("{} {} {}", entry.unix_mode(), entry.owner(), entry.apath());
             } else {
                 println!("{}", entry.apath());
-=======
-                progress_bar.message(format!(
-                    "{} {} {}\n",
-                    entry.unix_mode(),
-                    entry.owner(),
-                    entry.apath()
-                ));
-            } else {
-                progress_bar.message(format!("{}\n", entry.apath()));
->>>>>>> ef4f42d4
             }
         }
         if !options.print_filenames {
@@ -253,48 +238,19 @@
             }
         })?;
 
-<<<<<<< HEAD
         // Restore permissions only if there are mode bits stored in the archive
-        source_entry
-            .unix_mode()
-            .set_permissions(&path)
-            .map_err(|err| {
-                error!("error restoring unix permissions on {path:?}: {err}",);
-                stats.errors += 1;
-            })
-            .ok();
-=======
-        #[cfg(unix)]
-        {
-            // Restore permissions only if there are mode bits stored in the archive
-            source_entry
-                .unix_mode()
-                .set_permissions(&path)
-                .map_err(|e| {
-                    ui::show_error(&e);
-                    stats.errors += 1;
-                })
-                .ok();
-        }
->>>>>>> ef4f42d4
+        if let Err(err) = source_entry.unix_mode().set_permissions(&path) {
+            error!(?path, ?err, "Error restoring unix permissions");
+            stats.errors += 1;
+        }
 
         // Restore ownership if possible.
         // TODO: Stats and warnings if a user or group is specified in the index but
         // does not exist on the local system.
-<<<<<<< HEAD
-        set_owner(&source_entry.owner(), &path)
-            .map_err(|err| {
-                error!("error restoring ownership on {path:?}: {err}");
-                stats.errors += 1;
-            })
-            .ok();
-=======
-        if let Err(err) = source_entry.owner().set_owner(&path) {
-            ui::show_error(&err);
+        if let Err(err) = &source_entry.owner().set_owner(&path) {
+            error!(?path, ?err, "Error restoring ownership");
             stats.errors += 1;
         }
->>>>>>> ef4f42d4
-
         // TODO: Accumulate more stats.
         Ok(stats)
     }
