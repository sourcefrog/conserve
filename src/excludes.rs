--- conflicted
+++ resolved
@@ -5,13 +5,7 @@
 
 use globset::{Glob, GlobSet, GlobSetBuilder};
 
-<<<<<<< HEAD
-use snafu::ResultExt;
-
-use crate::*;
-=======
 use super::*;
->>>>>>> 6de1a76b
 
 pub fn from_strings<I: IntoIterator<Item = S>, S: AsRef<str>>(excludes: I) -> Result<GlobSet> {
     let mut builder = GlobSetBuilder::new();
