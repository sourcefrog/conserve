--- conflicted
+++ resolved
@@ -23,7 +23,6 @@
 
 use std::borrow::Cow;
 
-use anyhow::{ensure, Context};
 use itertools::Itertools;
 use serde::{Deserialize, Serialize};
 use time::OffsetDateTime;
@@ -128,14 +127,14 @@
     /// Make a new band (and its on-disk directory).
     ///
     /// The Band gets the next id after those that already exist.
-    pub fn create(archive: &Archive) -> anyhow::Result<Band> {
+    pub fn create(archive: &Archive) -> Result<Band> {
         Band::create_with_flags(archive, flags::DEFAULT)
     }
 
     pub fn create_with_flags(
         archive: &Archive,
         format_flags: &[Cow<'static, str>],
-    ) -> anyhow::Result<Band> {
+    ) -> Result<Band> {
         format_flags
             .iter()
             .for_each(|f| assert!(flags::SUPPORTED.contains(&f.as_ref()), "unknown flag {f:?}"));
@@ -143,15 +142,8 @@
             .last_band_id()?
             .map_or_else(BandId::zero, |b| b.next_sibling());
         let transport: Box<dyn Transport> = archive.transport().sub_transport(&band_id.to_string());
-<<<<<<< HEAD
         transport.create_dir("")?;
         transport.create_dir(INDEX_DIR)?;
-=======
-        transport
-            .create_dir("")
-            .and_then(|()| transport.create_dir(INDEX_DIR))
-            .context("Failed to create band directory")?;
->>>>>>> fe375352
         let band_format_version = if format_flags.is_empty() {
             Some("0.6.3".to_owned())
         } else {
@@ -162,7 +154,7 @@
             band_format_version,
             format_flags: format_flags.into(),
         };
-        write_json(&transport, BAND_HEAD_FILENAME, &head).context("Failed to write band header")?;
+        write_json(&transport, BAND_HEAD_FILENAME, &head)?;
         Ok(Band {
             band_id,
             head,
@@ -171,7 +163,7 @@
     }
 
     /// Mark this band closed: no more blocks should be written after this.
-    pub fn close(&self, index_hunk_count: u64) -> anyhow::Result<()> {
+    pub fn close(&self, index_hunk_count: u64) -> Result<()> {
         write_json(
             &self.transport,
             BAND_TAIL_FILENAME,
@@ -180,21 +172,21 @@
                 index_hunk_count: Some(index_hunk_count),
             },
         )
-        .context("Failed to write band tail")
+        .map_err(Error::from)
     }
 
     /// Open the band with the given id.
-    pub fn open(archive: &Archive, band_id: &BandId) -> anyhow::Result<Band> {
+    pub fn open(archive: &Archive, band_id: &BandId) -> Result<Band> {
         let transport: Box<dyn Transport> = archive.transport().sub_transport(&band_id.to_string());
-        let head: Head =
-            read_json(&transport, BAND_HEAD_FILENAME)?.ok_or_else(|| Error::BandHeadMissing {
-                band_id: band_id.clone(),
-            })?;
+        let head: Head = read_json(&transport, BAND_HEAD_FILENAME)?
+            .ok_or(Error::BandHeadMissing { band_id: *band_id })?;
         if let Some(version) = &head.band_format_version {
-            ensure!(
-                band_version_supported(version),
-                "Unsupported band version {version:?} in {band_id}"
-            );
+            if !band_version_supported(version) {
+                return Err(Error::UnsupportedBandVersion {
+                    band_id: *band_id,
+                    version: version.to_owned(),
+                });
+            }
         } else {
             debug!("Old(?) band {band_id} has no format version");
             // Unmarked, old bands, are accepted for now. In the next archive
@@ -207,10 +199,12 @@
             .filter(|f| !flags::SUPPORTED.contains(&f.as_ref()))
             .cloned()
             .collect_vec();
-        ensure!(
-            unsupported_flags.is_empty(),
-            "Unsupported band format flags {unsupported_flags:?} in {band_id}"
-        );
+        if !unsupported_flags.is_empty() {
+            return Err(Error::UnsupportedBandFormatFlags {
+                band_id: *band_id,
+                unsupported_flags,
+            });
+        }
         Ok(Band {
             band_id: band_id.to_owned(),
             head,
@@ -219,25 +213,24 @@
     }
 
     /// Delete a band.
-    pub fn delete(archive: &Archive, band_id: &BandId) -> anyhow::Result<()> {
+    pub fn delete(archive: &Archive, band_id: &BandId) -> Result<()> {
         // TODO: Count how many files were deleted, and the total size?
         archive
             .transport()
             .remove_dir_all(&band_id.to_string())
-<<<<<<< HEAD
-            .map_err(|err| match err.kind {
-                transport::ErrorKind::NotFound => Error::BandNotFound {
-                    band_id: band_id.clone(),
-                },
-                _ => Error::from(err),
+            .map_err(|err| {
+                if err.is_not_found() {
+                    Error::BandNotFound { band_id: *band_id }
+                } else {
+                    Error::from(err)
+                }
             })
-=======
-            .with_context(|| format!("Failed to delete band {band_id}"))
->>>>>>> fe375352
-    }
-
-    pub fn is_closed(&self) -> anyhow::Result<bool> {
-        self.transport.is_file(BAND_TAIL_FILENAME)
+    }
+
+    pub fn is_closed(&self) -> Result<bool> {
+        self.transport
+            .is_file(BAND_TAIL_FILENAME)
+            .map_err(Error::from)
     }
 
     pub fn id(&self) -> &BandId {
@@ -264,24 +257,25 @@
     }
 
     /// Return info about the state of this band.
-<<<<<<< HEAD
     pub fn get_info(&self) -> Result<Info> {
         let tail_option: Option<Tail> = read_json(&self.transport, BAND_TAIL_FILENAME)?;
-=======
-    pub fn get_info(&self) -> anyhow::Result<Info> {
-        let tail_option: Option<Tail> = match read_json(&self.transport, BAND_TAIL_FILENAME) {
-            Ok(tail) => Some(tail),
-            Err(jsonio::Error::NotFound { .. }) => None,
-            Err(err) => return Err(err.into()),
+        let start_time =
+            OffsetDateTime::from_unix_timestamp(self.head.start_time).map_err(|_| {
+                Error::InvalidMetadata {
+                    details: format!("Invalid band start timestamp {:?}", self.head.start_time),
+                }
+            })?;
+        let end_time = if let Some(tail) = &tail_option {
+            Some(
+                OffsetDateTime::from_unix_timestamp(tail.end_time).map_err(|_| {
+                    Error::InvalidMetadata {
+                        details: format!("Invalid band end timestamp {:?}", tail.end_time),
+                    }
+                })?,
+            )
+        } else {
+            None
         };
->>>>>>> fe375352
-        let start_time = OffsetDateTime::from_unix_timestamp(self.head.start_time)
-            .context("invalid band start timestamp {self.head.start_time:?}")?;
-        let end_time = tail_option
-            .as_ref()
-            .map(|tail| OffsetDateTime::from_unix_timestamp(tail.end_time))
-            .transpose()
-            .context("invalid end timestamp {tail.end_time:?}")?;
         Ok(Info {
             id: self.band_id,
             is_closed: tail_option.is_some(),
