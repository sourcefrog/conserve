[package]
authors = ["Martin Pool <mbp@sourcefrog.net>"]
description = "A robust backup tool."
edition = "2021"
homepage = "https://github.com/sourcefrog/conserve/"
keywords = ["archive", "backup"]
license = "GPL-2.0"
name = "conserve"
readme = "README.md"
repository = "https://github.com/sourcefrog/conserve/"
version = "24.8.0"
rust-version = "1.74"

[features]
# default = ["s3"]
blake2_simd_asm = ["blake2-rfc/simd_asm"]
s3 = [
    "dep:aws-config",
    "dep:aws-sdk-s3",
    "dep:aws-types",
    "dep:base64",
    "dep:crc32c",
    "dep:futures",
    "dep:tokio",
]
s3-integration-test = ["s3"]

[[bin]]
doc = false
name = "conserve"

[dependencies]
assert_matches = "1.5.0"
aws-config = { version = "1.1", optional = true }
aws-sdk-s3 = { version = "1.21", optional = true }
aws-types = { version = "1.1", optional = true }
base64 = { version = "0.22", optional = true }
blake2-rfc = "0.2.18"
bytes = "1.7"
cachedir = "0.3"
clicolors-control = "1.0"
crc32c = { version = "0.6.6", optional = true }
derive_more = "0.99"
fail = { version = "0.5.1" }
filetime = "0.2"
futures = { version = "0.3", optional = true }
globset = "0.4.5"
hex = "0.4.2"
itertools = "0.12"
lazy_static = "1.4.0"
<<<<<<< HEAD
libssh2-sys = { version = "0.3.0" }
lru = "0.11"
=======
lru = "0.12"
>>>>>>> de7451a8
mutants = "0.0.3"
rayon = "1.3.0"
readahead-iterator = "0.1.1"
regex = "1.3.9"
semver = "1"
serde = { version = "1", features = ["derive"] }
serde_json = "1"
snap = "1.0.0"
<<<<<<< HEAD
ssh2 = { version = "0.9.4" }
strum = "0.25"
strum_macros = "0.25"
=======
strum = "0.26"
strum_macros = "0.26"
>>>>>>> de7451a8
tempfile = "3"
thiserror = "1.0.19"
thousands = "0.2.0"
time = { version = "0.3.28", features = [
    "local-offset",
    "macros",
    "serde",
    "serde-human-readable",
] }
tokio = { version = "1", optional = true, features = ["full"] }
tracing = "0.1"
tracing-appender = "0.2"
unix_mode = "0.1"
url = "2.2.2"
indoc = "2.0"

[target.'cfg(unix)'.dependencies]
uzers = "0.11"
nix = { version = "0.28", features = ["fs", "user"] }

[dependencies.clap]
version = "4.3"
features = ["derive", "deprecated", "wrap_help"]

[dependencies.nutmeg]
version = "0.1.4"
# git = "https://github.com/sourcefrog/nutmeg"
# branch = "const-new"
# path = "../nutmeg"

[dependencies.tracing-subscriber]
version = "0.3.16"
features = ["env-filter", "fmt", "json", "local-time", "time"]

[dev-dependencies]
assert_cmd = "2.0"
assert_fs = "1.0"
cp_r = "0.5"
dir-assert = "0.2"
predicates = "3"
pretty_assertions = "1.0"
proptest = "1.0"
proptest-derive = "0.4"
rand = "0.8"
rstest = { version = "0.19", default-features = false }
tracing-test = { version = "0.2", features = ["no-env-filter"] }

<<<<<<< HEAD
=======
[features]
default = ["s3"]
# blake2-rfc/simd_asm needs nightly, so it's no longer a feature here so that --all-features works on stable.
# blake2_simd_asm = ["blake2-rfc/simd_asm"]
s3 = [
    "dep:aws-config",
    "dep:aws-sdk-s3",
    "dep:aws-types",
    "dep:base64",
    "dep:crc32c",
    "dep:futures",
    "dep:tokio",
]
s3-integration-test = ["s3"]

>>>>>>> de7451a8
[lib]
doctest = false

[profile.release]
debug = true

[[test]]
name = "failpoints"
required-features = ["fail/failpoints"]<|MERGE_RESOLUTION|>--- conflicted
+++ resolved
@@ -12,8 +12,6 @@
 rust-version = "1.74"
 
 [features]
-# default = ["s3"]
-blake2_simd_asm = ["blake2-rfc/simd_asm"]
 s3 = [
     "dep:aws-config",
     "dep:aws-sdk-s3",
@@ -48,12 +46,8 @@
 hex = "0.4.2"
 itertools = "0.12"
 lazy_static = "1.4.0"
-<<<<<<< HEAD
 libssh2-sys = { version = "0.3.0" }
-lru = "0.11"
-=======
 lru = "0.12"
->>>>>>> de7451a8
 mutants = "0.0.3"
 rayon = "1.3.0"
 readahead-iterator = "0.1.1"
@@ -62,18 +56,13 @@
 serde = { version = "1", features = ["derive"] }
 serde_json = "1"
 snap = "1.0.0"
-<<<<<<< HEAD
 ssh2 = { version = "0.9.4" }
-strum = "0.25"
-strum_macros = "0.25"
-=======
 strum = "0.26"
 strum_macros = "0.26"
->>>>>>> de7451a8
 tempfile = "3"
 thiserror = "1.0.19"
 thousands = "0.2.0"
-time = { version = "0.3.28", features = [
+time = { version = "0.3.35", features = [
     "local-offset",
     "macros",
     "serde",
@@ -117,24 +106,7 @@
 rstest = { version = "0.19", default-features = false }
 tracing-test = { version = "0.2", features = ["no-env-filter"] }
 
-<<<<<<< HEAD
-=======
-[features]
-default = ["s3"]
-# blake2-rfc/simd_asm needs nightly, so it's no longer a feature here so that --all-features works on stable.
-# blake2_simd_asm = ["blake2-rfc/simd_asm"]
-s3 = [
-    "dep:aws-config",
-    "dep:aws-sdk-s3",
-    "dep:aws-types",
-    "dep:base64",
-    "dep:crc32c",
-    "dep:futures",
-    "dep:tokio",
-]
-s3-integration-test = ["s3"]
 
->>>>>>> de7451a8
 [lib]
 doctest = false
 
