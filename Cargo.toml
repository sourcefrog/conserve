--- conflicted
+++ resolved
@@ -9,11 +9,7 @@
 readme = "README.md"
 repository = "https://github.com/sourcefrog/conserve/"
 version = "23.11.0"
-<<<<<<< HEAD
 rust-version = "1.75"
-=======
-rust-version = "1.74"
->>>>>>> e6e53785
 
 [[bin]]
 doc = false
